exit status: 0

stdout = """
def fst: fun(a: (Type, Type)) -> let A: Type = a._0;
let B: Type = a._1;
<<<<<<< HEAD
fun(b: (a._0, a._1)) -> let a: B._0 = b._0;
let b: B._1 = b._1;
_0 = fun(a: (Type, Type)) => let A: Type = a._0;
let B: Type = a._1;
fun(b: (a._0, a._1)) => let x: B._0 = b._0;
let y: B._1 = b._1;
=======
fun(b: (a._0, a._1)) -> let a: a._0 = b._0;
let b: a._1 = b._1;
A = fun(a: (Type, Type)) => let A: Type = a._0;
let B: Type = a._1;
fun(b: (a._0, a._1)) => let x: a._0 = b._0;
let y: a._1 = b._1;
>>>>>>> 3aae5126
x;
types of expressions:
9..55 = Type
21..33 = Type
22..26 = Type
28..32 = Type
43..49 = Type
44..45 = Type
47..48 = Type
54..55 = Type
<<<<<<< HEAD
65..111 = fun(a: (Type, Type)) -> (a._0, a._1) -> _1._0
=======
65..111 = fun(a: (Type, Type)) -> (a._0, a._1) -> a._0
>>>>>>> 3aae5126
77..89 = Type
78..82 = Type
84..88 = Type
99..105 = Type
100..101 = Type
103..104 = Type
110..111 = Unbound(5)._0
types of patterns:
13..19 = (Type, Type)
14..15 = Type
17..18 = Type
35..41 = (Unbound(2)._0, Unbound(3)._1)
<<<<<<< HEAD
36..37 = _1._0
39..40 = _1._1
69..75 = (Type, Type)
70..71 = Type
73..74 = Type
91..97 = (_1._0, _1._1)
92..93 = _1._0
95..96 = _1._1

def snd: fun(a: (Type, Type)) -> let A: Type = a._0;
let B: Type = a._1;
fun(b: (a._0, a._1)) -> let a: B._0 = b._0;
let b: B._1 = b._1;
_1 = fun(a: (Type, Type)) => let A: Type = a._0;
let B: Type = a._1;
fun(b: (a._0, a._1)) => let x: B._0 = b._0;
let y: B._1 = b._1;
=======
36..37 = Unbound(2)._0
39..40 = Unbound(2)._1
69..75 = (Type, Type)
70..71 = Type
73..74 = Type
91..97 = (Unbound(2)._0, Unbound(3)._1)
92..93 = Unbound(2)._0
95..96 = Unbound(2)._1

def snd: fun(a: (Type, Type)) -> let A: Type = a._0;
let B: Type = a._1;
fun(b: (a._0, a._1)) -> let a: a._0 = b._0;
let b: a._1 = b._1;
B = fun(a: (Type, Type)) => let A: Type = a._0;
let B: Type = a._1;
fun(b: (a._0, a._1)) => let x: a._0 = b._0;
let y: a._1 = b._1;
>>>>>>> 3aae5126
y;
types of expressions:
123..169 = Type
135..147 = Type
136..140 = Type
142..146 = Type
157..163 = Type
158..159 = Type
161..162 = Type
168..169 = Type
<<<<<<< HEAD
179..225 = fun(a: (Type, Type)) -> (a._0, a._1) -> _1._1
=======
179..225 = fun(a: (Type, Type)) -> (a._0, a._1) -> a._1
>>>>>>> 3aae5126
191..203 = Type
192..196 = Type
198..202 = Type
213..219 = Type
214..215 = Type
217..218 = Type
224..225 = Unbound(5)._1
types of patterns:
127..133 = (Type, Type)
128..129 = Type
131..132 = Type
149..155 = (Unbound(2)._0, Unbound(3)._1)
<<<<<<< HEAD
150..151 = _1._0
153..154 = _1._1
183..189 = (Type, Type)
184..185 = Type
187..188 = Type
205..211 = (_1._0, _1._1)
206..207 = _1._0
209..210 = _1._1
=======
150..151 = Unbound(2)._0
153..154 = Unbound(2)._1
183..189 = (Type, Type)
184..185 = Type
187..188 = Type
205..211 = (Unbound(2)._0, Unbound(3)._1)
206..207 = Unbound(2)._0
209..210 = Unbound(2)._1
>>>>>>> 3aae5126
"""

stderr = """

"""<|MERGE_RESOLUTION|>--- conflicted
+++ resolved
@@ -3,21 +3,12 @@
 stdout = """
 def fst: fun(a: (Type, Type)) -> let A: Type = a._0;
 let B: Type = a._1;
-<<<<<<< HEAD
-fun(b: (a._0, a._1)) -> let a: B._0 = b._0;
-let b: B._1 = b._1;
-_0 = fun(a: (Type, Type)) => let A: Type = a._0;
-let B: Type = a._1;
-fun(b: (a._0, a._1)) => let x: B._0 = b._0;
-let y: B._1 = b._1;
-=======
 fun(b: (a._0, a._1)) -> let a: a._0 = b._0;
 let b: a._1 = b._1;
 A = fun(a: (Type, Type)) => let A: Type = a._0;
 let B: Type = a._1;
 fun(b: (a._0, a._1)) => let x: a._0 = b._0;
 let y: a._1 = b._1;
->>>>>>> 3aae5126
 x;
 types of expressions:
 9..55 = Type
@@ -28,11 +19,7 @@
 44..45 = Type
 47..48 = Type
 54..55 = Type
-<<<<<<< HEAD
-65..111 = fun(a: (Type, Type)) -> (a._0, a._1) -> _1._0
-=======
 65..111 = fun(a: (Type, Type)) -> (a._0, a._1) -> a._0
->>>>>>> 3aae5126
 77..89 = Type
 78..82 = Type
 84..88 = Type
@@ -45,25 +32,6 @@
 14..15 = Type
 17..18 = Type
 35..41 = (Unbound(2)._0, Unbound(3)._1)
-<<<<<<< HEAD
-36..37 = _1._0
-39..40 = _1._1
-69..75 = (Type, Type)
-70..71 = Type
-73..74 = Type
-91..97 = (_1._0, _1._1)
-92..93 = _1._0
-95..96 = _1._1
-
-def snd: fun(a: (Type, Type)) -> let A: Type = a._0;
-let B: Type = a._1;
-fun(b: (a._0, a._1)) -> let a: B._0 = b._0;
-let b: B._1 = b._1;
-_1 = fun(a: (Type, Type)) => let A: Type = a._0;
-let B: Type = a._1;
-fun(b: (a._0, a._1)) => let x: B._0 = b._0;
-let y: B._1 = b._1;
-=======
 36..37 = Unbound(2)._0
 39..40 = Unbound(2)._1
 69..75 = (Type, Type)
@@ -81,7 +49,6 @@
 let B: Type = a._1;
 fun(b: (a._0, a._1)) => let x: a._0 = b._0;
 let y: a._1 = b._1;
->>>>>>> 3aae5126
 y;
 types of expressions:
 123..169 = Type
@@ -92,11 +59,7 @@
 158..159 = Type
 161..162 = Type
 168..169 = Type
-<<<<<<< HEAD
-179..225 = fun(a: (Type, Type)) -> (a._0, a._1) -> _1._1
-=======
 179..225 = fun(a: (Type, Type)) -> (a._0, a._1) -> a._1
->>>>>>> 3aae5126
 191..203 = Type
 192..196 = Type
 198..202 = Type
@@ -109,16 +72,6 @@
 128..129 = Type
 131..132 = Type
 149..155 = (Unbound(2)._0, Unbound(3)._1)
-<<<<<<< HEAD
-150..151 = _1._0
-153..154 = _1._1
-183..189 = (Type, Type)
-184..185 = Type
-187..188 = Type
-205..211 = (_1._0, _1._1)
-206..207 = _1._0
-209..210 = _1._1
-=======
 150..151 = Unbound(2)._0
 153..154 = Unbound(2)._1
 183..189 = (Type, Type)
@@ -127,7 +80,6 @@
 205..211 = (Unbound(2)._0, Unbound(3)._1)
 206..207 = Unbound(2)._0
 209..210 = Unbound(2)._1
->>>>>>> 3aae5126
 """
 
 stderr = """
