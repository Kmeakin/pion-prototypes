exit status: 0

stdout = """
<<<<<<< HEAD
def fst: fun(a: (Type, Type)) -> (a._0, a._1) -> _1._0 = fun(a: (Type, Type)) => let A: Type = a._0;
let B: Type = a._1;
fun(b: (a._0, a._1)) => let x: B._0 = b._0;
let y: B._1 = b._1;
x;
types of expressions:
10..56 = fun(a: (Type, Type)) -> (a._0, a._1) -> _1._0
=======
def fst: fun(a: (Type, Type)) -> (a._0, a._1) -> a._0 = fun(a: (Type, Type)) => let A: Type = a._0;
let B: Type = a._1;
fun(b: (a._0, a._1)) => let x: a._0 = b._0;
let y: a._1 = b._1;
x;
types of expressions:
10..56 = fun(a: (Type, Type)) -> (a._0, a._1) -> a._0
>>>>>>> 3aae5126
22..34 = Type
23..27 = Type
29..33 = Type
44..50 = Type
45..46 = Type
48..49 = Type
55..56 = Unbound(5)._0
types of patterns:
14..20 = (Type, Type)
15..16 = Type
18..19 = Type
36..42 = (Unbound(2)._0, Unbound(3)._1)
<<<<<<< HEAD
37..38 = _1._0
40..41 = _1._1

def snd: fun(a: (Type, Type)) -> (a._0, a._1) -> _1._1 = fun(a: (Type, Type)) => let A: Type = a._0;
let B: Type = a._1;
fun(b: (a._0, a._1)) => let x: B._0 = b._0;
let y: B._1 = b._1;
y;
types of expressions:
68..114 = fun(a: (Type, Type)) -> (a._0, a._1) -> _1._1
=======
37..38 = Unbound(2)._0
40..41 = Unbound(2)._1

def snd: fun(a: (Type, Type)) -> (a._0, a._1) -> a._1 = fun(a: (Type, Type)) => let A: Type = a._0;
let B: Type = a._1;
fun(b: (a._0, a._1)) => let x: a._0 = b._0;
let y: a._1 = b._1;
y;
types of expressions:
68..114 = fun(a: (Type, Type)) -> (a._0, a._1) -> a._1
>>>>>>> 3aae5126
80..92 = Type
81..85 = Type
87..91 = Type
102..108 = Type
103..104 = Type
106..107 = Type
113..114 = Unbound(5)._1
types of patterns:
72..78 = (Type, Type)
73..74 = Type
76..77 = Type
94..100 = (Unbound(2)._0, Unbound(3)._1)
<<<<<<< HEAD
95..96 = _1._0
98..99 = _1._1
=======
95..96 = Unbound(2)._0
98..99 = Unbound(2)._1
>>>>>>> 3aae5126
"""

stderr = """

"""<|MERGE_RESOLUTION|>--- conflicted
+++ resolved
@@ -1,15 +1,6 @@
 exit status: 0
 
 stdout = """
-<<<<<<< HEAD
-def fst: fun(a: (Type, Type)) -> (a._0, a._1) -> _1._0 = fun(a: (Type, Type)) => let A: Type = a._0;
-let B: Type = a._1;
-fun(b: (a._0, a._1)) => let x: B._0 = b._0;
-let y: B._1 = b._1;
-x;
-types of expressions:
-10..56 = fun(a: (Type, Type)) -> (a._0, a._1) -> _1._0
-=======
 def fst: fun(a: (Type, Type)) -> (a._0, a._1) -> a._0 = fun(a: (Type, Type)) => let A: Type = a._0;
 let B: Type = a._1;
 fun(b: (a._0, a._1)) => let x: a._0 = b._0;
@@ -17,7 +8,6 @@
 x;
 types of expressions:
 10..56 = fun(a: (Type, Type)) -> (a._0, a._1) -> a._0
->>>>>>> 3aae5126
 22..34 = Type
 23..27 = Type
 29..33 = Type
@@ -30,18 +20,6 @@
 15..16 = Type
 18..19 = Type
 36..42 = (Unbound(2)._0, Unbound(3)._1)
-<<<<<<< HEAD
-37..38 = _1._0
-40..41 = _1._1
-
-def snd: fun(a: (Type, Type)) -> (a._0, a._1) -> _1._1 = fun(a: (Type, Type)) => let A: Type = a._0;
-let B: Type = a._1;
-fun(b: (a._0, a._1)) => let x: B._0 = b._0;
-let y: B._1 = b._1;
-y;
-types of expressions:
-68..114 = fun(a: (Type, Type)) -> (a._0, a._1) -> _1._1
-=======
 37..38 = Unbound(2)._0
 40..41 = Unbound(2)._1
 
@@ -52,7 +30,6 @@
 y;
 types of expressions:
 68..114 = fun(a: (Type, Type)) -> (a._0, a._1) -> a._1
->>>>>>> 3aae5126
 80..92 = Type
 81..85 = Type
 87..91 = Type
@@ -65,13 +42,8 @@
 73..74 = Type
 76..77 = Type
 94..100 = (Unbound(2)._0, Unbound(3)._1)
-<<<<<<< HEAD
-95..96 = _1._0
-98..99 = _1._1
-=======
 95..96 = Unbound(2)._0
 98..99 = Unbound(2)._1
->>>>>>> 3aae5126
 """
 
 stderr = """
