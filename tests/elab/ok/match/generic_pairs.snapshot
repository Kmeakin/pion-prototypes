exit status: 0

stdout = """
def fst1: fun(A: Type, B: Type) -> (A, B) -> _0 = fun(A: Type, B: Type, p: (A, B)) => let x: _0 = p._0;
let y: _1 = p._1;
x;
types of expressions:
11..75 = fun(A: Type, B: Type) -> (A, B) -> _0
18..22 = Type
27..31 = Type
36..42 = Type
37..38 = Type
40..41 = Type
47..75 = Unbound(2)
53..54 = (Unbound(2), Unbound(2))
71..72 = Unbound(4)
types of patterns:
15..16 = Type
24..25 = Type
33..34 = (Unbound(1), Unbound(1))
<<<<<<< HEAD
61..67 = (Unbound(2), _0)
62..63 = _1
65..66 = _0
=======
61..67 = (Unbound(2), Unbound(2))
62..63 = Unbound(2)
65..66 = Unbound(1)
>>>>>>> 3aae5126
metavars:
?0 = fun(a: #error, _: #error, _: #error) => a

def fst2: fun(A: Type, B: Type) -> (A, B) -> _0 = fun(A: Type, B: Type, p: (A, B)) => let x: _0 = p._0;
x;
types of expressions:
89..153 = fun(A: Type, B: Type) -> (A, B) -> _0
96..100 = Type
105..109 = Type
114..120 = Type
115..116 = Type
118..119 = Type
125..153 = Unbound(2)
131..132 = (Unbound(2), Unbound(2))
149..150 = Unbound(3)
types of patterns:
93..94 = Type
102..103 = Type
111..112 = (Unbound(1), Unbound(1))
<<<<<<< HEAD
139..145 = (Unbound(2), _0)
140..141 = _1
143..144 = _0
=======
139..145 = (Unbound(2), Unbound(2))
140..141 = Unbound(2)
143..144 = Unbound(1)
>>>>>>> 3aae5126
metavars:
?0 = fun(a: #error, _: #error, _: #error) => a

def snd1: fun(A: Type, B: Type) -> (A, B) -> _1 = fun(A: Type, B: Type, p: (A, B)) => let x: _0 = p._0;
let y: _1 = p._1;
y;
types of expressions:
167..231 = fun(A: Type, B: Type) -> (A, B) -> _1
174..178 = Type
183..187 = Type
192..198 = Type
193..194 = Type
196..197 = Type
203..231 = Unbound(1)
209..210 = (Unbound(2), Unbound(2))
227..228 = Unbound(3)
types of patterns:
171..172 = Type
180..181 = Type
189..190 = (Unbound(1), Unbound(1))
<<<<<<< HEAD
217..223 = (Unbound(2), _0)
218..219 = _1
221..222 = _0
=======
217..223 = (Unbound(2), Unbound(2))
218..219 = Unbound(2)
221..222 = Unbound(1)
>>>>>>> 3aae5126
metavars:
?0 = fun(_: #error, a: #error, _: #error) => a

def snd2: fun(A: Type, B: Type) -> (A, B) -> _1 = fun(A: Type, B: Type, p: (A, B)) => let y: _1 = p._1;
y;
types of expressions:
245..309 = fun(A: Type, B: Type) -> (A, B) -> _1
252..256 = Type
261..265 = Type
270..276 = Type
271..272 = Type
274..275 = Type
281..309 = Unbound(1)
287..288 = (Unbound(2), Unbound(2))
305..306 = Unbound(2)
types of patterns:
249..250 = Type
258..259 = Type
267..268 = (Unbound(1), Unbound(1))
<<<<<<< HEAD
295..301 = (Unbound(2), _0)
296..297 = _1
299..300 = _0
=======
295..301 = (Unbound(2), Unbound(2))
296..297 = Unbound(2)
299..300 = Unbound(1)
>>>>>>> 3aae5126
metavars:
?0 = fun(_: #error, a: #error, _: #error) => a
"""

stderr = """

"""<|MERGE_RESOLUTION|>--- conflicted
+++ resolved
@@ -1,11 +1,11 @@
 exit status: 0
 
 stdout = """
-def fst1: fun(A: Type, B: Type) -> (A, B) -> _0 = fun(A: Type, B: Type, p: (A, B)) => let x: _0 = p._0;
-let y: _1 = p._1;
+def fst1: fun(A: Type, B: Type) -> (A, B) -> A = fun(A: Type, B: Type, p: (A, B)) => let x: A = p._0;
+let y: B = p._1;
 x;
 types of expressions:
-11..75 = fun(A: Type, B: Type) -> (A, B) -> _0
+11..75 = fun(A: Type, B: Type) -> (A, B) -> A
 18..22 = Type
 27..31 = Type
 36..42 = Type
@@ -18,22 +18,16 @@
 15..16 = Type
 24..25 = Type
 33..34 = (Unbound(1), Unbound(1))
-<<<<<<< HEAD
-61..67 = (Unbound(2), _0)
-62..63 = _1
-65..66 = _0
-=======
 61..67 = (Unbound(2), Unbound(2))
 62..63 = Unbound(2)
 65..66 = Unbound(1)
->>>>>>> 3aae5126
 metavars:
 ?0 = fun(a: #error, _: #error, _: #error) => a
 
-def fst2: fun(A: Type, B: Type) -> (A, B) -> _0 = fun(A: Type, B: Type, p: (A, B)) => let x: _0 = p._0;
+def fst2: fun(A: Type, B: Type) -> (A, B) -> A = fun(A: Type, B: Type, p: (A, B)) => let x: A = p._0;
 x;
 types of expressions:
-89..153 = fun(A: Type, B: Type) -> (A, B) -> _0
+89..153 = fun(A: Type, B: Type) -> (A, B) -> A
 96..100 = Type
 105..109 = Type
 114..120 = Type
@@ -46,23 +40,17 @@
 93..94 = Type
 102..103 = Type
 111..112 = (Unbound(1), Unbound(1))
-<<<<<<< HEAD
-139..145 = (Unbound(2), _0)
-140..141 = _1
-143..144 = _0
-=======
 139..145 = (Unbound(2), Unbound(2))
 140..141 = Unbound(2)
 143..144 = Unbound(1)
->>>>>>> 3aae5126
 metavars:
 ?0 = fun(a: #error, _: #error, _: #error) => a
 
-def snd1: fun(A: Type, B: Type) -> (A, B) -> _1 = fun(A: Type, B: Type, p: (A, B)) => let x: _0 = p._0;
-let y: _1 = p._1;
+def snd1: fun(A: Type, B: Type) -> (A, B) -> B = fun(A: Type, B: Type, p: (A, B)) => let x: A = p._0;
+let y: B = p._1;
 y;
 types of expressions:
-167..231 = fun(A: Type, B: Type) -> (A, B) -> _1
+167..231 = fun(A: Type, B: Type) -> (A, B) -> B
 174..178 = Type
 183..187 = Type
 192..198 = Type
@@ -75,22 +63,16 @@
 171..172 = Type
 180..181 = Type
 189..190 = (Unbound(1), Unbound(1))
-<<<<<<< HEAD
-217..223 = (Unbound(2), _0)
-218..219 = _1
-221..222 = _0
-=======
 217..223 = (Unbound(2), Unbound(2))
 218..219 = Unbound(2)
 221..222 = Unbound(1)
->>>>>>> 3aae5126
 metavars:
 ?0 = fun(_: #error, a: #error, _: #error) => a
 
-def snd2: fun(A: Type, B: Type) -> (A, B) -> _1 = fun(A: Type, B: Type, p: (A, B)) => let y: _1 = p._1;
+def snd2: fun(A: Type, B: Type) -> (A, B) -> B = fun(A: Type, B: Type, p: (A, B)) => let y: B = p._1;
 y;
 types of expressions:
-245..309 = fun(A: Type, B: Type) -> (A, B) -> _1
+245..309 = fun(A: Type, B: Type) -> (A, B) -> B
 252..256 = Type
 261..265 = Type
 270..276 = Type
@@ -103,15 +85,9 @@
 249..250 = Type
 258..259 = Type
 267..268 = (Unbound(1), Unbound(1))
-<<<<<<< HEAD
-295..301 = (Unbound(2), _0)
-296..297 = _1
-299..300 = _0
-=======
 295..301 = (Unbound(2), Unbound(2))
 296..297 = Unbound(2)
 299..300 = Unbound(1)
->>>>>>> 3aae5126
 metavars:
 ?0 = fun(_: #error, a: #error, _: #error) => a
 """
