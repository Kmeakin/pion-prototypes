--- conflicted
+++ resolved
@@ -1,10 +1,10 @@
 exit status: 0
 
 stdout = """
-def fst: fun(A: Type, B: Type) -> (A, B) -> _0 = fun(A: Type, B: Type, p: (A, B)) => let x: _0 = p._0;
+def fst: fun(A: Type, B: Type) -> (A, B) -> A = fun(A: Type, B: Type, p: (A, B)) => let x: A = p._0;
 x;
 types of expressions:
-10..66 = fun(A: Type, B: Type) -> (A, B) -> _0
+10..66 = fun(A: Type, B: Type) -> (A, B) -> A
 18..22 = Type
 28..32 = Type
 38..44 = Type
@@ -17,23 +17,17 @@
 14..15 = Type
 24..25 = Type
 34..35 = (Unbound(1), Unbound(1))
-<<<<<<< HEAD
-53..59 = (?0(Unbound(2), _0, _1), ?1(_0, _1, _0))
-54..55 = ?0(_1, _0, _1)
-57..58 = ?1(_1, _0, _1)
-=======
 53..59 = (?0(Unbound(2), Unbound(1), Unbound(0)), ?1(Unbound(2), Unbound(1), _0))
 54..55 = ?0(Unbound(2), Unbound(1), Unbound(0))
 57..58 = ?1(Unbound(2), Unbound(1), Unbound(0))
->>>>>>> 3aae5126
 metavars:
 ?0 = fun(a: #error, _: #error, _: #error) => a
 ?1 = fun(a: #error, _: #error, _: #error) => a
 
-def snd: fun(A: Type, B: Type) -> (A, B) -> _1 = fun(A: Type, B: Type, p: (A, B)) => let y: _1 = p._1;
+def snd: fun(A: Type, B: Type) -> (A, B) -> B = fun(A: Type, B: Type, p: (A, B)) => let y: B = p._1;
 y;
 types of expressions:
-78..134 = fun(A: Type, B: Type) -> (A, B) -> _1
+78..134 = fun(A: Type, B: Type) -> (A, B) -> B
 86..90 = Type
 96..100 = Type
 106..112 = Type
@@ -46,15 +40,9 @@
 82..83 = Type
 92..93 = Type
 102..103 = (Unbound(1), Unbound(1))
-<<<<<<< HEAD
-121..127 = (?0(Unbound(2), _0, _1), ?1(_0, _1, _0))
-122..123 = ?0(_1, _0, _1)
-125..126 = ?1(_1, _0, _1)
-=======
 121..127 = (?0(Unbound(2), Unbound(1), Unbound(0)), ?1(Unbound(2), Unbound(1), _0))
 122..123 = ?0(Unbound(2), Unbound(1), Unbound(0))
 125..126 = ?1(Unbound(2), Unbound(1), Unbound(0))
->>>>>>> 3aae5126
 metavars:
 ?0 = fun(a: #error, _: #error, _: #error) => a
 ?1 = fun(a: #error, _: #error, _: #error) => a
